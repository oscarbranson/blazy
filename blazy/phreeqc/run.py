"""
The main user interaction class
"""
import numpy as np
import pandas as pd
import phreeqpy.iphreeqc.phreeqc_dll as phreeqc_mod

from .parser import datParser
from ..chemistry import get_elements
from .io import phreeqfind, output_parser
from .montecarlo import run_mc

class iphreeqc:
    def __init__(self, database='pitzer', iphreeqc_path=None):
        self.db = datParser(database)
        
        if iphreeqc_path is None:
            iphreeqc_path = phreeqfind()
        self.iphreeqc_path = iphreeqc_path

        self.make_PHREEQC_input = self.db.make_PHREEQC_input

        # if isinstance(solutions, dict):
        #     self.solutions = pd.Series(solutions)
        # else:
        #     self.solutions = solutions
    
    def _spawn(self, output_file=False):
        self.phreeqc = phreeqc_mod.IPhreeqc(self.iphreeqc_path)
    
    def _load_database(self):
        self.phreeqc.load_database(self.db.path)
    
    def _run(self, input_string):
        self.phreeqc.run_string(input_string)

    def _kill(self):
        self.phreeqc.destroy_iphreeqc()
        del self.phreeqc

    def _getoutput(self):
        return self.phreeqc.get_selected_output_array()

    def run_phreeqc(self, input_string, keepalive=False):
        if not hasattr(self, 'phreeqc'):
            self._spawn()
            self._load_database()

        self._run(input_string)

        out = output_parser(self._getoutput()).replace(-999.999, np.nan)

        if not keepalive:
            self._kill()
        
        return out

    def change_database(self, database):
        self.db = datParser(database)
        if hasattr(self, 'phreeqc'):
            self._load_database()

    # def make_input_string(self, inputs, targets=None, output_totals=True, output_molalities=True, output_activities=True, output_phases=True, phase_targets=None, allow_HCO_phases=True, drop_OH_species=True, uncertainty_id='_std'):
        # return self.db.make_PHREEQC_input(inputs=inputs, targets=targets, output_totals=output_totals, output_molalities=output_molalities, output_activities=output_activities, output_phases=output_phases, phase_targets=phase_targets, allow_HCO_phases=allow_HCO_phases, drop_OH_species=drop_OH_species, uncertainty_id=uncertainty_id)
    
    def run(self, inputs, targets=None, output_totals=True, output_molalities=True, output_activities=True, output_phases=True, phase_targets=None, allow_HCO_phases=True, drop_OH_species=True, uncertainty_id='_std'):
        inputs = self.db.check_inputs(inputs, uncertainty_id=uncertainty_id)
        
        inputs = inputs.loc[:, [c for c in inputs.columns if uncertainty_id not in c]]

        self._input_string = self.db.make_PHREEQC_input(inputs=inputs, targets=targets, output_totals=output_totals, output_molalities=output_molalities, output_activities=output_activities, output_phases=output_phases, phase_targets=phase_targets, allow_HCO_phases=allow_HCO_phases, drop_OH_species=drop_OH_species, uncertainty_id=uncertainty_id)

<<<<<<< HEAD
        return self.run_phreeqc(self._input_string)
=======
        self.input_string = input_string
        
        return self.run_phreeqc(input_string)
>>>>>>> 913b97d2

    def run_mc(self, inputs, N, targets=None, output_totals=True, output_molalities=True, output_activities=True, output_phases=True, phase_targets=None, allow_HCO_phases=True, drop_OH_species=True, uncertainty_id='_std', distribution=None):
        return run_mc(inputs=inputs, N=N, database=self.db, targets=targets, output_totals=output_totals, output_molalities=output_molalities, output_activities=output_activities, output_phases=output_phases, phase_targets=phase_targets, allow_HCO_phases=allow_HCO_phases, drop_OH_species=drop_OH_species, uncertainty_id=uncertainty_id)

    def list_valid_species(self):
        print(f'Valid Species for {self.db.name}.dat:\n')
        self.db.list_valid_species()
        print(
            "\nCreate a lookup dictionary linking column names to valid species names {'column_name': 'species_name'}," + 
            "\nthen prepare your data for input using the `.select_inputs()` function."
        )

    def select_inputs(self, inputs, column_lookup, uncertainty_id='_std'):
        return self.db.select_inputs(inputs=inputs, column_lookup=column_lookup, uncertainty_id=uncertainty_id)<|MERGE_RESOLUTION|>--- conflicted
+++ resolved
@@ -69,14 +69,8 @@
         inputs = inputs.loc[:, [c for c in inputs.columns if uncertainty_id not in c]]
 
         self._input_string = self.db.make_PHREEQC_input(inputs=inputs, targets=targets, output_totals=output_totals, output_molalities=output_molalities, output_activities=output_activities, output_phases=output_phases, phase_targets=phase_targets, allow_HCO_phases=allow_HCO_phases, drop_OH_species=drop_OH_species, uncertainty_id=uncertainty_id)
-
-<<<<<<< HEAD
+        
         return self.run_phreeqc(self._input_string)
-=======
-        self.input_string = input_string
-        
-        return self.run_phreeqc(input_string)
->>>>>>> 913b97d2
 
     def run_mc(self, inputs, N, targets=None, output_totals=True, output_molalities=True, output_activities=True, output_phases=True, phase_targets=None, allow_HCO_phases=True, drop_OH_species=True, uncertainty_id='_std', distribution=None):
         return run_mc(inputs=inputs, N=N, database=self.db, targets=targets, output_totals=output_totals, output_molalities=output_molalities, output_activities=output_activities, output_phases=output_phases, phase_targets=phase_targets, allow_HCO_phases=allow_HCO_phases, drop_OH_species=drop_OH_species, uncertainty_id=uncertainty_id)
